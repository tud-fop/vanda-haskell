-----------------------------------------------------------------------------
-- |
-- Module      :  LimitedQueue
-- Copyright   :  (c) Thomas Ruprecht 2017
-- License     :  BSD-style
--
-- Maintainer  :  thomas.ruprecht@tu-dresden.de
-- Stability   :  unknown
-- Portability :  portable
--
-- Contains a wrapper of "Data.Semiring" used for an efficient update of
-- weights and instances for "Data.Semiring" and 'Weight'.
-----------------------------------------------------------------------------

{-# LANGUAGE TypeFamilies, MultiParamTypeClasses #-}

module Data.Weight
  ( -- * weight class
    Weight(..)
    -- * semiring / weight instances
  , Inside(Inside)
  , unpack
  , Probabilistic
  , probabilistic
  , Cost
  , cost
  ) where


import Control.Monad (liftM)
import Data.Semiring
import Data.Converging
<<<<<<< HEAD
import Data.Semigroup
=======
import Numeric.Log (Log(Exp), Precise)

import qualified Data.Vector.Unboxed         as U
import qualified Data.Vector.Generic         as G
import qualified Data.Vector.Generic.Mutable as M
>>>>>>> 36594fd0


-- | Instances of this class implement an inverse element
-- for semirings considering multiplication to implement a weight
-- update by substitution.
class (Semiring wt) => Weight wt where
  (</>) :: wt -> wt -> wt
  (</>) x y = x <.> inverse y
  inverse :: wt -> wt
  inverse x = one </> x


-- | Multiplicative monoid for probabilistic weights.
newtype Probabilistic a = Probabilistic a deriving (Show, Eq)

-- | Greater probabilistic weights are encouraged.
instance (Ord a) => Ord (Probabilistic a) where
  (Probabilistic x) `compare` (Probabilistic y) = y `compare` x


-- | Wraps constructor to check for correct ranged values, stores value in log domain.
probabilistic :: (Precise a, Ord a) => a -> Probabilistic (Log a)
probabilistic x
  | x > 0 && x <= 1 = Probabilistic $ Exp $ log x
  | otherwise = error "probabilistic value out of range"


-- | Instance of multiplicative semigroup
instance (Num a, Ord a) => Semigroup (Probabilistic a) where
  (Probabilistic x) <> (Probabilistic y) = Probabilistic $ max x y


-- | Instance of multiplicative monoid.
instance (Num a, Ord a) => Monoid (Probabilistic a) where
  mempty = Probabilistic 0
  mappend = (<>)


-- | Probabilistic group
instance (Num a, Ord a) => Semiring (Probabilistic a) where
  one = Probabilistic 1
  (Probabilistic x) <.> (Probabilistic y) = Probabilistic $ x * y


instance (Floating a, Ord a) => Weight (Probabilistic a) where
  (Probabilistic x) </> (Probabilistic y) = Probabilistic $ x / y


-- | Additive monoid for costs.
data Cost a = Cost a | Infinity deriving (Show, Eq)

-- | Implements comparisons with 'Infinity'.
instance (Ord a) => Ord (Cost a) where
  Infinity `compare` Infinity = EQ
  Infinity `compare` (Cost _) = GT
  (Cost _) `compare` Infinity = LT
  (Cost x) `compare` (Cost y) = x `compare` y


-- | Wraps constructor to check for correct ranged values.
cost :: (Num a, Ord a) => a -> Cost a
cost x
  | x >= 0 = Cost x
  | otherwise = error "cost value out of range"


-- | Instance minimum semigroup.
instance (Num a, Ord a) => Semigroup (Cost a) where
  (Cost x) <> (Cost y) = Cost $ min x y
  Infinity <> x = x
  x <> Infinity = x


-- | Instance minimum monoid.
instance (Num a, Ord a) => Monoid (Cost a) where
  mempty = Infinity
  mappend = (<>)


-- | Tropical semiring.
instance (Num a, Ord a) => Semiring (Cost a) where
  one = Cost 0
  (Cost x) <.> (Cost y) = Cost $ x + y
  _ <.> _ = Infinity


instance (Num a, Ord a) => Weight (Cost a) where
  (Cost x) </> (Cost y) = Cost $ x - y
  _ </> _ = Infinity


-- | Inside semiring using addition and multiplicaiton as operations.
newtype Inside a = Inside a deriving (Show, Eq, Ord)

unpack :: Inside a -> a
unpack (Inside a) = a


instance (Num a) => Semigroup (Inside a) where
  (Inside x) <> (Inside y) = Inside $ x + y


instance (Num a) => Monoid (Inside a) where
  mempty = Inside 0
  mappend = (<>)

instance (Num a) => Semiring (Inside a) where
  one = Inside 1
  (Inside x) <.> (Inside y) = Inside $ x * y


instance (Converging a) =>  Converging (Inside a) where
  (Inside x) `converged` (Inside y) = x `converged` y

instance (Converging a) => Converging (Probabilistic a) where
  (Probabilistic x) `converged` (Probabilistic y) = x `converged` y

instance (Converging a) => Converging (Cost a) where
  (Cost x) `converged` (Cost y) = x `converged` y
  Infinity `converged` Infinity = True
  converged _ _ = False


newtype instance U.Vector    (Probabilistic w) = V_Probabilistic  (U.Vector    w)
newtype instance U.MVector s (Probabilistic w) = MV_Probabilistic (U.MVector s w)

instance (U.Unbox a) => U.Unbox (Probabilistic a)

instance (U.Unbox a) => M.MVector U.MVector (Probabilistic a) where
  {-# INLINE basicLength #-}
  {-# INLINE basicUnsafeSlice #-}
  {-# INLINE basicOverlaps #-}
  {-# INLINE basicUnsafeNew #-}
  {-# INLINE basicUnsafeReplicate #-}
  {-# INLINE basicUnsafeRead #-}
  {-# INLINE basicUnsafeWrite #-}
  {-# INLINE basicClear #-}
  {-# INLINE basicInitialize #-}
  {-# INLINE basicSet #-}
  {-# INLINE basicUnsafeCopy #-}
  {-# INLINE basicUnsafeGrow #-}
  basicLength (MV_Probabilistic v) = M.basicLength v
  basicUnsafeSlice i n (MV_Probabilistic v) = MV_Probabilistic $ M.basicUnsafeSlice i n v
  basicOverlaps (MV_Probabilistic v1) (MV_Probabilistic v2) = M.basicOverlaps v1 v2
  basicUnsafeNew n = MV_Probabilistic `liftM` M.basicUnsafeNew n
  basicUnsafeReplicate n (Probabilistic x) = MV_Probabilistic `liftM` M.basicUnsafeReplicate n x
  basicUnsafeRead (MV_Probabilistic v) i = Probabilistic `liftM` M.basicUnsafeRead v i
  basicUnsafeWrite (MV_Probabilistic v) i (Probabilistic x) = M.basicUnsafeWrite v i x
  basicClear (MV_Probabilistic v) = M.basicClear v
  basicInitialize (MV_Probabilistic v) = M.basicInitialize v
  basicSet (MV_Probabilistic v) (Probabilistic x) = M.basicSet v x
  basicUnsafeCopy (MV_Probabilistic v1) (MV_Probabilistic v2) = M.basicUnsafeCopy v1 v2
  basicUnsafeGrow (MV_Probabilistic v) n = MV_Probabilistic `liftM` M.basicUnsafeGrow v n

instance (U.Unbox a) => G.Vector U.Vector (Probabilistic a) where
  {-# INLINE basicUnsafeFreeze #-}
  {-# INLINE basicUnsafeThaw #-}
  {-# INLINE basicLength #-}
  {-# INLINE basicUnsafeSlice #-}
  {-# INLINE basicUnsafeIndexM #-}
  {-# INLINE elemseq #-}
  basicUnsafeFreeze (MV_Probabilistic v) = V_Probabilistic `liftM` G.basicUnsafeFreeze v
  basicUnsafeThaw (V_Probabilistic v) = MV_Probabilistic `liftM` G.basicUnsafeThaw v
  basicLength (V_Probabilistic v) = G.basicLength v
  basicUnsafeSlice i n (V_Probabilistic v) = V_Probabilistic $ G.basicUnsafeSlice i n v
  basicUnsafeIndexM (V_Probabilistic v) i = Probabilistic `liftM` G.basicUnsafeIndexM v i
  basicUnsafeCopy (MV_Probabilistic mv) (V_Probabilistic v) = G.basicUnsafeCopy mv v
  elemseq _ (Probabilistic x) z = G.elemseq (undefined :: U.Vector a) x z


newtype instance U.Vector    (Cost w) = V_Cost  (U.Vector    w)
newtype instance U.MVector s (Cost w) = MV_Cost (U.MVector s w)

instance (U.Unbox a) => U.Unbox (Cost a)

instance (U.Unbox a) => M.MVector U.MVector (Cost a) where
  {-# INLINE basicLength #-}
  {-# INLINE basicUnsafeSlice #-}
  {-# INLINE basicOverlaps #-}
  {-# INLINE basicUnsafeNew #-}
  {-# INLINE basicUnsafeReplicate #-}
  {-# INLINE basicUnsafeRead #-}
  {-# INLINE basicUnsafeWrite #-}
  {-# INLINE basicClear #-}
  {-# INLINE basicInitialize #-}
  {-# INLINE basicSet #-}
  {-# INLINE basicUnsafeCopy #-}
  {-# INLINE basicUnsafeGrow #-}
  basicLength (MV_Cost v) = M.basicLength v
  basicUnsafeSlice i n (MV_Cost v) = MV_Cost $ M.basicUnsafeSlice i n v
  basicOverlaps (MV_Cost v1) (MV_Cost v2) = M.basicOverlaps v1 v2
  basicUnsafeNew n = MV_Cost `liftM` M.basicUnsafeNew n
  basicUnsafeReplicate n (Cost x) = MV_Cost `liftM` M.basicUnsafeReplicate n x
  basicUnsafeRead (MV_Cost v) i = Cost `liftM` M.basicUnsafeRead v i
  basicUnsafeWrite (MV_Cost v) i (Cost x) = M.basicUnsafeWrite v i x
  basicClear (MV_Cost v) = M.basicClear v
  basicInitialize (MV_Cost v) = M.basicInitialize v
  basicSet (MV_Cost v) (Cost x) = M.basicSet v x
  basicUnsafeCopy (MV_Cost v1) (MV_Cost v2) = M.basicUnsafeCopy v1 v2
  basicUnsafeGrow (MV_Cost v) n = MV_Cost `liftM` M.basicUnsafeGrow v n

instance (U.Unbox a) => G.Vector U.Vector (Cost a) where
  {-# INLINE basicUnsafeFreeze #-}
  {-# INLINE basicUnsafeThaw #-}
  {-# INLINE basicLength #-}
  {-# INLINE basicUnsafeSlice #-}
  {-# INLINE basicUnsafeIndexM #-}
  {-# INLINE elemseq #-}
  basicUnsafeFreeze (MV_Cost v) = V_Cost `liftM` G.basicUnsafeFreeze v
  basicUnsafeThaw (V_Cost v) = MV_Cost `liftM` G.basicUnsafeThaw v
  basicLength (V_Cost v) = G.basicLength v
  basicUnsafeSlice i n (V_Cost v) = V_Cost $ G.basicUnsafeSlice i n v
  basicUnsafeIndexM (V_Cost v) i = Cost `liftM` G.basicUnsafeIndexM v i
  basicUnsafeCopy (MV_Cost mv) (V_Cost v) = G.basicUnsafeCopy mv v
  elemseq _ (Cost x) z = G.elemseq (undefined :: U.Vector a) x z<|MERGE_RESOLUTION|>--- conflicted
+++ resolved
@@ -30,15 +30,11 @@
 import Control.Monad (liftM)
 import Data.Semiring
 import Data.Converging
-<<<<<<< HEAD
-import Data.Semigroup
-=======
 import Numeric.Log (Log(Exp), Precise)
 
 import qualified Data.Vector.Unboxed         as U
 import qualified Data.Vector.Generic         as G
 import qualified Data.Vector.Generic.Mutable as M
->>>>>>> 36594fd0
 
 
 -- | Instances of this class implement an inverse element
