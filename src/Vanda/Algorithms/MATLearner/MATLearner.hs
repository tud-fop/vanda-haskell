--- conflicted
+++ resolved
@@ -99,7 +99,6 @@
     (<=) t1 t2 = (collapsewlr t1) <= (collapsewlr t2)--(a <= b) || (foldl (\le (t1,t2) -> le || t1 <= t2) False (zip t1s t2s))
     
 show' :: (Show a) => (Tree a) -> String
-<<<<<<< HEAD
 show' (Node a []  ) = show a 
 show' (Node a [t] ) = show a ++ show' t
 show' (Node a list) = show a ++ "(" ++ (intercalate "," $ map show' list) ++ ")"
@@ -130,16 +129,11 @@
 appendChar ((c:_):cs) (x:xs) = (c  :x):(appendChar cs xs)
 
 
-
-=======
-show' (Node a list) = show a ++ " [ " ++ (intercalate " , " $ map show' list) ++ " ]"
-
 showAsString :: Tree String -> String
 showAsString (Node a (t:_)) = a ++ showAsString t
 showAsString (Node a []) = ""
-      
-    
->>>>>>> 33ecc324
+   
+
 data ObservationTable = OT ([Tree String], -- ^ S
     [Context String], -- ^ C
     (Map (Tree String) Bool)) -- ^ mapping
