module Vanda.Grammar.XRS.IRTG where

import Data.Hashable ( Hashable (..) )
import Data.NTT
import qualified Data.Vector as V
import qualified Data.Vector.Unboxed as VU

import Vanda.Hypergraph.IntHypergraph
import qualified Vanda.Hypergraph.Tree as T


data StrictIntPair
  = SIP
    { _fst :: !Int
    , _snd :: !Int
    } deriving (Eq, Ord, Show)

data IRTG i
  = IRTG
    { rtg :: Hypergraph StrictIntPair i
    , initial :: Int
    , h1 :: V.Vector (T.Tree NTT)
    , h2 :: V.Vector (V.Vector NTT)
    }

data XRS
  = XRS
    { irtg :: IRTG Int
    , weights :: VU.Vector Double
    }

<<<<<<< HEAD
instance Hashable (V.Vector NTT) where
  hashWithSalt salt = hashWithSalt salt . V.toList
=======
instance Show XRS where
  show (XRS (IRTG hg _ h1 h2) w)
    = unlines
    . map (\ he -> (cut 2 . show . to $ he)
                ++ " <- "
                ++ (cut 10 . show . from $ he)
                ++ " # "
                ++ (cut 5 . show . (VU.!) w . ident $ he)
                ++ " || "
                ++ (cut 30 . show . (V.!) h1 . _fst . label $ he)
                ++ " | "
                ++ (show . (V.!) h2 . _snd . label $ he)
          )
    . edges
    $ hg

cut :: Int -> [Char] -> [Char]
cut n s = take n . flip (++) (repeat ' ') $ s
>>>>>>> 0e45f23a
<|MERGE_RESOLUTION|>--- conflicted
+++ resolved
@@ -29,10 +29,9 @@
     , weights :: VU.Vector Double
     }
 
-<<<<<<< HEAD
 instance Hashable (V.Vector NTT) where
   hashWithSalt salt = hashWithSalt salt . V.toList
-=======
+
 instance Show XRS where
   show (XRS (IRTG hg _ h1 h2) w)
     = unlines
@@ -50,5 +49,4 @@
     $ hg
 
 cut :: Int -> [Char] -> [Char]
-cut n s = take n . flip (++) (repeat ' ') $ s
->>>>>>> 0e45f23a
+cut n s = take n . flip (++) (repeat ' ') $ s