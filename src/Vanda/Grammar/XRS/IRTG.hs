--- conflicted
+++ resolved
@@ -20,21 +20,13 @@
     { rtg :: Hypergraph StrictIntPair i
     , initial :: Int
     , h1 :: V.Vector (T.Tree NTT)
-<<<<<<< HEAD
-    , h2 :: V.Vector [NTT]
-    } deriving (Show)
-=======
     , h2 :: V.Vector (V.Vector NTT)
     }
->>>>>>> 000dfeb0
 
 data XRS
   = XRS
     { irtg :: IRTG Int
     , weights :: VU.Vector Double
-<<<<<<< HEAD
-    } deriving (Show)
-=======
     }
 
 instance Hashable (V.Vector NTT) where
@@ -57,5 +49,4 @@
     $ hg
 
 cut :: Int -> [Char] -> [Char]
-cut n s = take n . flip (++) (repeat ' ') $ s
->>>>>>> 000dfeb0
+cut n s = take n . flip (++) (repeat ' ') $ s