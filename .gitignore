dist
<<<<<<< HEAD
/.kateproject
/.kateproject.d/
/.project
=======
*~
report.html
*.o
*.hi
>>>>>>> a51a0d10
<|MERGE_RESOLUTION|>--- conflicted
+++ resolved
@@ -1,11 +1,8 @@
 dist
-<<<<<<< HEAD
 /.kateproject
 /.kateproject.d/
 /.project
-=======
 *~
 report.html
 *.o
-*.hi
->>>>>>> a51a0d10
+*.hi