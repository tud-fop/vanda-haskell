--- conflicted
+++ resolved
@@ -37,13 +37,10 @@
 import qualified VandaCLI.PDTA
 import qualified VandaCLI.PMCFG
 import qualified VandaCLI.XRSNGrams
-<<<<<<< HEAD
-=======
 import qualified VandaCLI.PCFG
 import qualified VandaCLI.PennToSentenceCorpus
 import qualified VandaCLI.XRSToHypergraph
 import qualified VandaCLI.XRSTranslate
->>>>>>> 36594fd0
 
 #ifdef VERSION_gtk
 import qualified VandaCLI.MATLearner
@@ -57,18 +54,15 @@
   | Brackets VandaCLI.Brackets.Args
   | CBSM VandaCLI.CBSM.Args
   | LCFRS VandaCLI.LCFRS.Args
+  | NeGra VandaCLI.NeGra.Args
   | NGrams VandaCLI.NGrams.Args
   | PCFGs VandaCLI.PCFG.Args
   | PDTA VandaCLI.PDTA.Args
   | PMCFG VandaCLI.PMCFG.Args
   | PTSC VandaCLI.PennToSentenceCorpus.Args
   | XRSNGrams VandaCLI.XRSNGrams.Args
-<<<<<<< HEAD
-  | NeGra VandaCLI.NeGra.Args
-=======
   | XRSTH VandaCLI.XRSToHypergraph.Args
   | XRST VandaCLI.XRSTranslate.Args
->>>>>>> 36594fd0
 #ifdef VERSION_gtk
   | MATLearner VandaCLI.MATLearner.Args
 #endif
@@ -81,18 +75,15 @@
   [ remap2 Brackets (\ (Brackets x) -> x) VandaCLI.Brackets.cmdArgs
   , remap2 CBSM (\ (CBSM x) -> x) VandaCLI.CBSM.cmdArgs
   , remap2 LCFRS (\ (LCFRS x) -> x) VandaCLI.LCFRS.cmdArgs
+  , remap2 NeGra (\ (NeGra x) -> x) VandaCLI.NeGra.cmdArgs
   , remap2 NGrams (\ (NGrams x) -> x) VandaCLI.NGrams.cmdArgs
   , remap2 PCFGs (\ (PCFGs x) -> x) VandaCLI.PCFG.cmdArgs
   , remap2 PDTA (\ (PDTA x) -> x) VandaCLI.PDTA.cmdArgs
   , remap2 PMCFG (\ (PMCFG x) -> x) VandaCLI.PMCFG.cmdArgs
   , remap2 PTSC (\ (PTSC x) -> x) VandaCLI.PennToSentenceCorpus.cmdArgs
   , remap2 XRSNGrams (\ (XRSNGrams x) -> x) VandaCLI.XRSNGrams.cmdArgs
-<<<<<<< HEAD
-  , remap2 NeGra (\ (NeGra x) -> x) VandaCLI.NeGra.cmdArgs
-=======
   , remap2 XRSTH (\ (XRSTH x) -> x) VandaCLI.XRSToHypergraph.cmdArgs
   , remap2 XRST (\ (XRST x) -> x) VandaCLI.XRSTranslate.cmdArgs
->>>>>>> 36594fd0
 #ifdef VERSION_gtk
   , remap2 MATLearner (\ (MATLearner x) -> x) VandaCLI.MATLearner.cmdArgs
 #endif
@@ -108,18 +99,15 @@
 mainArgs (Brackets  x ) = VandaCLI.Brackets.mainArgs x
 mainArgs (CBSM      x ) = VandaCLI.CBSM.mainArgs x
 mainArgs (LCFRS     x ) = VandaCLI.LCFRS.mainArgs x
+mainArgs (NeGra     x ) = VandaCLI.NeGra.mainArgs x
 mainArgs (NGrams    x ) = VandaCLI.NGrams.mainArgs x
 mainArgs (PCFGs     x ) = VandaCLI.PCFG.mainArgs x
 mainArgs (PDTA      x ) = VandaCLI.PDTA.mainArgs x
 mainArgs (PMCFG     x ) = VandaCLI.PMCFG.mainArgs x
 mainArgs (PTSC      x ) = VandaCLI.PennToSentenceCorpus.mainArgs x
 mainArgs (XRSNGrams x ) = VandaCLI.XRSNGrams.mainArgs x
-<<<<<<< HEAD
-mainArgs (NeGra     x ) = VandaCLI.NeGra.mainArgs x
-=======
 mainArgs (XRSTH     x ) = VandaCLI.XRSToHypergraph.mainArgs x
 mainArgs (XRST      x ) = VandaCLI.XRSTranslate.mainArgs x
->>>>>>> 36594fd0
 #ifdef VERSION_gtk
 mainArgs (MATLearner x) = VandaCLI.MATLearner.mainArgs x
 #endif