--- conflicted
+++ resolved
@@ -20,13 +20,9 @@
 library
   build-depends:
       base
-<<<<<<< HEAD
     , containers >= 0.5.0
-=======
-    , containers >= 0.5.1
     , hashable
     , unordered-containers
->>>>>>> 000dfeb0
     , array
     , vector
     , heap
@@ -81,7 +77,7 @@
     , Vanda.Hypergraph.NFData
     , Vanda.Hypergraph.Text
     , Vanda.Hypergraph.Tree
-    , Data.IntTokenMap
+    , Data.Interner
     , Data.NTT
     , Data.NTTBinary
     , Data.Queue
