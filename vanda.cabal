name:           Vanda
version:        0.1
<<<<<<< HEAD
cabal-version:  >= 1.8
license:        AllRightsReserved
license-file:   LICENSE
copyright:      (c) 2012 Vanda Team, Technische Universität Dresden
author:         Vanda Team
maintainer:     Toni.Dietze@tu-dresden.de
stability:      alpha
homepage:       http://www.inf.tu-dresden.de/index.php?node_id=1567
bug-Reports:    mailto:Toni.Dietze@tu-dresden.de
-- package-url:    http://www.cabal_source_package.com
synopsis:       Haskell Machine Translation Toolkit
-- description:    längere Beschreibung
=======
cabal-Version:  >= 1.2
--license:        BSD3
--license-file:   license.txt
copyright:      (c) 2012 Vanda Team, Technische Universität Dresden
author:         Vanda Team, Toni Dietze
maintainer:     toni.dietze@tu-dresden.de
stability:      alpha
homepage:       http://www.inf.tu-dresden.de/index.php?node_id=1567&ln=de
bug-Reports:    http://www.bugreports.de
package-url:    http://www.cabal_source_package.com
synopsis:       Haskell Machine Translation Toolkit
description:    (längere Beschreibung)
>>>>>>> 55100722
category:       NLP
tested-with:    GHC
Build-Type:     Simple

<<<<<<< HEAD

library
  build-depends:
    array, base >= 4, binary, bytestring, containers, deepseq, heap, mtl, parsec, random, time
  exposed-modules:
      Algorithms.CYK
    , Algorithms.CYKExtended
    , Algorithms.EMDictionaryArray
    , Algorithms.EMDictionaryIntMap
    , Algorithms.EMTrees
    , Algorithms.ExpectationMaximization
    , Algorithms.InsideOutsideWeights
    , Algorithms.KAStar
    , Algorithms.KAStar.Data
    , Algorithms.KAStar.State
    , Algorithms.KAStar.Test
    , Algorithms.NBest
    , Algorithms.RuleExtraction
    , Algorithms.StateSplit
    , Algorithms.WTABarHillelComplete
    , Algorithms.WTABarHillelTopDown
    , Algorithms.WTABarHillelTopDownBinarizing
    , Data.Hypergraph
    , Data.Hypergraph.Acyclic
    , Data.Negra
    , Data.Queue
    , Data.WCFG
    , Data.WSA
    , Data.WTA
    , Parser.HGraphLoader
    , Parser.Negra
    , Parser.NegraLazy
    , Parser.Penn
    , Parser.StanfordGrammar
    , TestData.TestHypergraph
    , TestData.TestWTA
    , Tools.FastNub
    , Tools.Miscellaneous
    , Tools.PrettyPrint
    , Tools.Timestamps
  hs-source-dirs:
    src
  GHC-Options:
    -Wall -fwarn-tabs -fwarn-incomplete-record-updates -fwarn-unused-do-bind


Executable vanda-EMDictionaryIntMap
  Build-Depends:
    array, base >= 4, binary, bytestring, containers, deepseq, heap, mtl, parsec, random, time
  Main-Is:
    Algorithms/EMDictionaryIntMap.hs
  hs-source-dirs:
    src
  GHC-Options:
    -main-is Algorithms.EMDictionaryIntMap
    -Wall -fwarn-tabs -fwarn-incomplete-record-updates -fwarn-unused-do-bind


Executable vanda-EMDictionaryArray
  Build-Depends:
    array, base >= 4, binary, bytestring, containers, deepseq, heap, mtl, parsec, random, time
  Main-Is:
    Algorithms/EMDictionaryArray.hs
  hs-source-dirs:
    src
  GHC-Options:
    -main-is Algorithms.EMDictionaryArray
    -Wall -fwarn-tabs -fwarn-incomplete-record-updates -fwarn-unused-do-bind


Executable vanda-Main
  Build-Depends:
    array, base >= 4, binary, bytestring, containers, deepseq, heap, mtl, parsec, random, time
  Main-Is:
    Main.hs
  hs-source-dirs:
    src
  GHC-Options:
    -Wall -fwarn-tabs -fwarn-incomplete-record-updates -fwarn-unused-do-bind


Executable vanda-BenchmarkCYK
  Build-Depends:
    array, base >= 4, binary, bytestring, containers, deepseq, heap, mtl, parsec, random, time
  Main-Is:
    BenchmarkCYK.hs
  hs-source-dirs:
    src
  GHC-Options:
    -main-is BenchmarkCYK
    -Wall -fwarn-tabs -fwarn-incomplete-record-updates -fwarn-unused-do-bind


Executable vanda-BenchmarkNegra
  Build-Depends:
    array, base >= 4, binary, bytestring, containers, deepseq, heap, mtl, parsec, random, time
  Main-Is:
    BenchmarkNegra.hs
  hs-source-dirs:
    src
  GHC-Options:
    -Wall -fwarn-tabs -fwarn-incomplete-record-updates -fwarn-unused-do-bind


Executable vanda-BenchmarkTDBH
  Build-Depends:
    array, base >= 4, binary, bytestring, containers, deepseq, heap, mtl, parsec, random, time
  Main-Is:
    BenchmarkTDBH.hs
  hs-source-dirs:
    src
  GHC-Options:
    -Wall -fwarn-tabs -fwarn-incomplete-record-updates -fwarn-unused-do-bind


Executable vanda-EMTest
  Build-Depends:
    array, base >= 4, binary, bytestring, containers, deepseq, heap, mtl, parsec, random, time
  Main-Is:
    EMTest.hs
  hs-source-dirs:
    src
  GHC-Options:
    -main-is EMTest
    -Wall -fwarn-tabs -fwarn-incomplete-record-updates -fwarn-unused-do-bind


Executable vanda-TestStanfordGrammar
  Build-Depends:
    array, base >= 4, binary, bytestring, containers, deepseq, heap, mtl, parsec, random, time
  Main-Is:
    TestStanfordGrammar.hs
  hs-source-dirs:
    src
  GHC-Options:
    -main-is TestStanfordGrammar
    -Wall -fwarn-tabs -fwarn-incomplete-record-updates -fwarn-unused-do-bind
=======
executable BerkeleyToHypergraph
  Main-Is:  Vanda/Corpus/Tools/BerkeleyToHypergraph.hs
  hs-source-dirs:  src
  GHC-Options:  -O2 -funbox-strict-fields -rtsopts
  Extensions:
      ScopedTypeVariables
    , TypeSynonymInstances
    , FlexibleInstances
    , MultiParamTypeClasses
    , TypeFamilies
    , FlexibleContexts

executable NegraToPenn
  Main-Is:  Vanda/Corpus/Tools/NegraToPenn.hs
  hs-source-dirs:  src
  GHC-Options:  -O2 -funbox-strict-fields -rtsopts
  Extensions:
      ScopedTypeVariables
    , TypeSynonymInstances
    , FlexibleInstances
    , MultiParamTypeClasses
    , TypeFamilies
    , FlexibleContexts

executable PennToInt
  Main-Is:  Vanda/Corpus/Tools/PennToInt.hs
  hs-source-dirs:  src
  GHC-Options:  -O2 -funbox-strict-fields -rtsopts
  Extensions:
      ScopedTypeVariables
    , TypeSynonymInstances
    , FlexibleInstances
    , MultiParamTypeClasses
    , TypeFamilies
    , FlexibleContexts

library
  build-depends:
      base
    , containers
    , array
    , vector
    , heap
    , bytestring
    , text
    , parsec >= 3.1.2
    , binary
    , deepseq
  exposed-modules:
      Vanda.Features
    , Vanda.Hypergraph
    , Vanda.Token
    , Vanda.Corpus.Negra
    , Vanda.Corpus.Negra.Binary
    , Vanda.Corpus.Negra.NFData
    , Vanda.Corpus.Negra.Text
    , Vanda.Corpus.Penn.Text
    , Vanda.Grammar.Berkeley.Text
    , Vanda.Hypergraph.Binary
    , Vanda.Hypergraph.Basic
    , Data.Queue
  hs-source-dirs:  src
  GHC-Options:  -O2 -funbox-strict-fields -rtsopts
  Extensions:
      ScopedTypeVariables
    , TypeSynonymInstances
    , FlexibleInstances
    , MultiParamTypeClasses
    , TypeFamilies
    , FlexibleContexts
>>>>>>> 55100722
<|MERGE_RESOLUTION|>--- conflicted
+++ resolved
@@ -1,6 +1,5 @@
 name:           Vanda
 version:        0.1
-<<<<<<< HEAD
 cabal-version:  >= 1.8
 license:        AllRightsReserved
 license-file:   LICENSE
@@ -13,163 +12,10 @@
 -- package-url:    http://www.cabal_source_package.com
 synopsis:       Haskell Machine Translation Toolkit
 -- description:    längere Beschreibung
-=======
-cabal-Version:  >= 1.2
---license:        BSD3
---license-file:   license.txt
-copyright:      (c) 2012 Vanda Team, Technische Universität Dresden
-author:         Vanda Team, Toni Dietze
-maintainer:     toni.dietze@tu-dresden.de
-stability:      alpha
-homepage:       http://www.inf.tu-dresden.de/index.php?node_id=1567&ln=de
-bug-Reports:    http://www.bugreports.de
-package-url:    http://www.cabal_source_package.com
-synopsis:       Haskell Machine Translation Toolkit
-description:    (längere Beschreibung)
->>>>>>> 55100722
 category:       NLP
 tested-with:    GHC
 Build-Type:     Simple
 
-<<<<<<< HEAD
-
-library
-  build-depends:
-    array, base >= 4, binary, bytestring, containers, deepseq, heap, mtl, parsec, random, time
-  exposed-modules:
-      Algorithms.CYK
-    , Algorithms.CYKExtended
-    , Algorithms.EMDictionaryArray
-    , Algorithms.EMDictionaryIntMap
-    , Algorithms.EMTrees
-    , Algorithms.ExpectationMaximization
-    , Algorithms.InsideOutsideWeights
-    , Algorithms.KAStar
-    , Algorithms.KAStar.Data
-    , Algorithms.KAStar.State
-    , Algorithms.KAStar.Test
-    , Algorithms.NBest
-    , Algorithms.RuleExtraction
-    , Algorithms.StateSplit
-    , Algorithms.WTABarHillelComplete
-    , Algorithms.WTABarHillelTopDown
-    , Algorithms.WTABarHillelTopDownBinarizing
-    , Data.Hypergraph
-    , Data.Hypergraph.Acyclic
-    , Data.Negra
-    , Data.Queue
-    , Data.WCFG
-    , Data.WSA
-    , Data.WTA
-    , Parser.HGraphLoader
-    , Parser.Negra
-    , Parser.NegraLazy
-    , Parser.Penn
-    , Parser.StanfordGrammar
-    , TestData.TestHypergraph
-    , TestData.TestWTA
-    , Tools.FastNub
-    , Tools.Miscellaneous
-    , Tools.PrettyPrint
-    , Tools.Timestamps
-  hs-source-dirs:
-    src
-  GHC-Options:
-    -Wall -fwarn-tabs -fwarn-incomplete-record-updates -fwarn-unused-do-bind
-
-
-Executable vanda-EMDictionaryIntMap
-  Build-Depends:
-    array, base >= 4, binary, bytestring, containers, deepseq, heap, mtl, parsec, random, time
-  Main-Is:
-    Algorithms/EMDictionaryIntMap.hs
-  hs-source-dirs:
-    src
-  GHC-Options:
-    -main-is Algorithms.EMDictionaryIntMap
-    -Wall -fwarn-tabs -fwarn-incomplete-record-updates -fwarn-unused-do-bind
-
-
-Executable vanda-EMDictionaryArray
-  Build-Depends:
-    array, base >= 4, binary, bytestring, containers, deepseq, heap, mtl, parsec, random, time
-  Main-Is:
-    Algorithms/EMDictionaryArray.hs
-  hs-source-dirs:
-    src
-  GHC-Options:
-    -main-is Algorithms.EMDictionaryArray
-    -Wall -fwarn-tabs -fwarn-incomplete-record-updates -fwarn-unused-do-bind
-
-
-Executable vanda-Main
-  Build-Depends:
-    array, base >= 4, binary, bytestring, containers, deepseq, heap, mtl, parsec, random, time
-  Main-Is:
-    Main.hs
-  hs-source-dirs:
-    src
-  GHC-Options:
-    -Wall -fwarn-tabs -fwarn-incomplete-record-updates -fwarn-unused-do-bind
-
-
-Executable vanda-BenchmarkCYK
-  Build-Depends:
-    array, base >= 4, binary, bytestring, containers, deepseq, heap, mtl, parsec, random, time
-  Main-Is:
-    BenchmarkCYK.hs
-  hs-source-dirs:
-    src
-  GHC-Options:
-    -main-is BenchmarkCYK
-    -Wall -fwarn-tabs -fwarn-incomplete-record-updates -fwarn-unused-do-bind
-
-
-Executable vanda-BenchmarkNegra
-  Build-Depends:
-    array, base >= 4, binary, bytestring, containers, deepseq, heap, mtl, parsec, random, time
-  Main-Is:
-    BenchmarkNegra.hs
-  hs-source-dirs:
-    src
-  GHC-Options:
-    -Wall -fwarn-tabs -fwarn-incomplete-record-updates -fwarn-unused-do-bind
-
-
-Executable vanda-BenchmarkTDBH
-  Build-Depends:
-    array, base >= 4, binary, bytestring, containers, deepseq, heap, mtl, parsec, random, time
-  Main-Is:
-    BenchmarkTDBH.hs
-  hs-source-dirs:
-    src
-  GHC-Options:
-    -Wall -fwarn-tabs -fwarn-incomplete-record-updates -fwarn-unused-do-bind
-
-
-Executable vanda-EMTest
-  Build-Depends:
-    array, base >= 4, binary, bytestring, containers, deepseq, heap, mtl, parsec, random, time
-  Main-Is:
-    EMTest.hs
-  hs-source-dirs:
-    src
-  GHC-Options:
-    -main-is EMTest
-    -Wall -fwarn-tabs -fwarn-incomplete-record-updates -fwarn-unused-do-bind
-
-
-Executable vanda-TestStanfordGrammar
-  Build-Depends:
-    array, base >= 4, binary, bytestring, containers, deepseq, heap, mtl, parsec, random, time
-  Main-Is:
-    TestStanfordGrammar.hs
-  hs-source-dirs:
-    src
-  GHC-Options:
-    -main-is TestStanfordGrammar
-    -Wall -fwarn-tabs -fwarn-incomplete-record-updates -fwarn-unused-do-bind
-=======
 executable BerkeleyToHypergraph
   Main-Is:  Vanda/Corpus/Tools/BerkeleyToHypergraph.hs
   hs-source-dirs:  src
@@ -240,4 +86,3 @@
     , MultiParamTypeClasses
     , TypeFamilies
     , FlexibleContexts
->>>>>>> 55100722
